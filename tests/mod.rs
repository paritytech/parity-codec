--- conflicted
+++ resolved
@@ -15,11 +15,7 @@
 #[cfg(not(feature="derive"))]
 use parity_scale_codec_derive::{Encode, Decode};
 use parity_scale_codec::{
-<<<<<<< HEAD
-	Encode, Decode, HasCompact, Compact, EncodeAsRef, CompactAs, Error, assert_decode
-=======
-	Encode, Decode, HasCompact, Compact, EncodeAsRef, CompactAs, Error, Output,
->>>>>>> 459ebe68
+	Encode, Decode, HasCompact, Compact, EncodeAsRef, CompactAs, Error, Output, assert_decode,
 };
 use serde_derive::{Serialize, Deserialize};
 
@@ -129,7 +125,7 @@
 	assert_decode(b"\x0f", a);
 	assert_decode(b"\x01\x01\0\0\0\x02\0\0\0\0\0\0\0", b);
 	assert_decode(b"\x02\x01\0\0\0\x02\0\0\0\0\0\0\0", c);
-	assert_eq!(EnumType::decode(&mut &[0][..]), Err("No such variant in enum EnumType".into()));
+	assert_eq!(EnumType::decode(&mut &[0][..]), Err("Could not decode `EnumType`, variant doesn't exist".into()));
 }
 
 #[test]
@@ -149,7 +145,7 @@
 	assert_decode(&[255], EnumWithDiscriminant::C);
 	assert_eq!(
 		EnumWithDiscriminant::decode(&mut &[2][..]),
-		Err("No such variant in enum EnumWithDiscriminant".into())
+		Err("Could not decode `EnumWithDiscriminant`, variant doesn't exist".into())
 	);
 }
 
@@ -475,11 +471,7 @@
 
 	assert_eq!(
 		EmptyEnumDerive::decode(&mut &[1, 2, 3][..]),
-<<<<<<< HEAD
-		Err("No such variant in enum EmptyEnumDerive".into())
-=======
 		Err("Could not decode `EmptyEnumDerive`, variant doesn't exist".into())
->>>>>>> 459ebe68
 	);
 }
 
