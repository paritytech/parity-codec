--- conflicted
+++ resolved
@@ -1,13 +1,9 @@
 #[macro_use]
 extern crate parity_codec_derive;
 
-<<<<<<< HEAD
 use parity_codec::{Encode, HasCompact};
 #[cfg(test)]
 use parity_codec::Decode;
-=======
-use parity_codec::{Encode, Decode, HasCompact};
->>>>>>> 85e538fa
 
 #[derive(Debug, PartialEq, Encode, Decode)]
 struct S {
