--- conflicted
+++ resolved
@@ -50,13 +50,7 @@
 }
 
 /// Wraps the impl block in a "dummy const"
-<<<<<<< HEAD
-fn wrap_with_dummy_const(
-	input: &DeriveInput, prefix: &str, impl_block: proc_macro2::TokenStream
-) -> proc_macro::TokenStream {
-=======
-fn wrap_with_dummy_const(impl_block: proc_macro2::TokenStream) -> TokenStream {
->>>>>>> c1e44b7b
+fn wrap_with_dummy_const(impl_block: proc_macro2::TokenStream) -> proc_macro::TokenStream {
 	let parity_codec_crate = include_parity_scale_codec_crate();
 
 	let generated = quote! {
