// Copyright 2017-2018 Parity Technologies
//
// Licensed under the Apache License, Version 2.0 (the "License");
// you may not use this file except in compliance with the License.
// You may obtain a copy of the License at
//
//     http://www.apache.org/licenses/LICENSE-2.0
//
// Unless required by applicable law or agreed to in writing, software
// distributed under the License is distributed on an "AS IS" BASIS,
// WITHOUT WARRANTIES OR CONDITIONS OF ANY KIND, either express or implied.
// See the License for the specific language governing permissions and
// limitations under the License.

//! Serialisation.

use core::fmt;
use core::{mem, ops::Deref, marker::PhantomData, iter::FromIterator, convert::TryFrom, time::Duration};
use core::num::{
	NonZeroI8,
	NonZeroI16,
	NonZeroI32,
	NonZeroI64,
	NonZeroI128,
	NonZeroU8,
	NonZeroU16,
	NonZeroU32,
	NonZeroU64,
	NonZeroU128,
};
use arrayvec::ArrayVec;

use byte_slice_cast::{AsByteSlice, AsMutByteSlice, ToMutByteSlice};

#[cfg(any(feature = "std", feature = "full"))]
use crate::alloc::{
	string::String,
	sync::Arc,
	rc::Rc,
};
use crate::alloc::{
	vec::Vec,
	boxed::Box,
	borrow::{Cow, ToOwned},
	collections::{
		BTreeMap, BTreeSet, VecDeque, LinkedList, BinaryHeap
	}
};
use crate::compact::Compact;
use crate::encode_like::EncodeLike;

pub(crate) const MAX_PREALLOCATION: usize = 4 * 1024;
const A_BILLION: u32 = 1_000_000_000;

/// Descriptive error type
#[cfg(feature = "std")]
#[derive(PartialEq, Eq, Clone, Debug)]
pub struct Error(&'static str);

/// Undescriptive error type when compiled for no std
#[cfg(not(feature = "std"))]
#[derive(PartialEq, Eq, Clone, Debug)]
pub struct Error;

impl Error {
	#[cfg(feature = "std")]
	/// Error description
	///
	/// This function returns an actual error str when running in `std`
	/// environment, but `""` on `no_std`.
	pub fn what(&self) -> &'static str {
		self.0
	}

	#[cfg(not(feature = "std"))]
	/// Error description
	///
	/// This function returns an actual error str when running in `std`
	/// environment, but `""` on `no_std`.
	pub fn what(&self) -> &'static str {
		""
	}
}

#[cfg(feature = "std")]
impl fmt::Display for Error {
	fn fmt(&self, f: &mut fmt::Formatter) -> fmt::Result {
		write!(f, "{}", self.0)
	}
}

#[cfg(not(feature = "std"))]
impl fmt::Display for Error {
	fn fmt(&self, f: &mut fmt::Formatter) -> fmt::Result {
		f.write_str("Error")
	}
}

#[cfg(feature = "std")]
impl std::error::Error for Error {
	fn description(&self) -> &str {
		self.0
	}
}

impl From<&'static str> for Error {
	#[cfg(feature = "std")]
	fn from(s: &'static str) -> Error {
		Error(s)
	}

	#[cfg(not(feature = "std"))]
	fn from(_s: &'static str) -> Error {
		Error
	}
}

/// Trait that allows reading of data into a slice.
pub trait Input {
	/// Should return the remaining length of the input data. If no information about the input
	/// length is available, `None` should be returned.
	///
	/// The length is used to constrain the preallocation while decoding. Returning a garbage
	/// length can open the doors for a denial of service attack to your application.
	/// Otherwise, returning `None` can decrease the performance of your application.
	fn remaining_len(&mut self) -> Result<Option<usize>, Error>;

	/// Read the exact number of bytes required to fill the given buffer.
	///
	/// Note that this function is similar to `std::io::Read::read_exact` and not
	/// `std::io::Read::read`.
	fn read(&mut self, into: &mut [u8]) -> Result<(), Error>;

	/// Read a single byte from the input.
	fn read_byte(&mut self) -> Result<u8, Error> {
		let mut buf = [0u8];
		self.read(&mut buf[..])?;
		Ok(buf[0])
	}

<<<<<<< HEAD
	/// Skip the exact number of bytes from the input.
	fn skip(&mut self, len: usize) -> Result<(), Error>;
=======
	/// Descend into nested reference when decoding.
	/// This is called when decoding a new refence-based instance,
	/// such as `Vec` or `Box`. Currently all such types are
	/// allocated on the heap.
	fn descend_ref(&mut self) -> Result<(), Error> {
		Ok(())
	}

	/// Ascend to previous structure level when decoding.
	/// This is called when decoding reference-based type is finished.
	fn ascend_ref(&mut self) {}
>>>>>>> c116844e
}

impl<'a> Input for &'a [u8] {
	fn remaining_len(&mut self) -> Result<Option<usize>, Error> {
		Ok(Some(self.len()))
	}

	fn read(&mut self, into: &mut [u8]) -> Result<(), Error> {
		if into.len() > self.len() {
			return Err("Not enough data to fill buffer".into());
		}
		let len = into.len();
		into.copy_from_slice(&self[..len]);
		*self = &self[len..];
		Ok(())
	}

	fn skip(&mut self, len: usize) -> Result<(), Error> {
		if len > self.len() {
			return Err("Not enough data in input to skip".into());
		}
		*self = &self[len..];
		Ok(())
	}
}

#[cfg(feature = "std")]
impl From<std::io::Error> for Error {
	fn from(err: std::io::Error) -> Self {
		use std::io::ErrorKind::*;
		match err.kind() {
			NotFound => "io error: NotFound".into(),
			PermissionDenied => "io error: PermissionDenied".into(),
			ConnectionRefused => "io error: ConnectionRefused".into(),
			ConnectionReset => "io error: ConnectionReset".into(),
			ConnectionAborted => "io error: ConnectionAborted".into(),
			NotConnected => "io error: NotConnected".into(),
			AddrInUse => "io error: AddrInUse".into(),
			AddrNotAvailable => "io error: AddrNotAvailable".into(),
			BrokenPipe => "io error: BrokenPipe".into(),
			AlreadyExists => "io error: AlreadyExists".into(),
			WouldBlock => "io error: WouldBlock".into(),
			InvalidInput => "io error: InvalidInput".into(),
			InvalidData => "io error: InvalidData".into(),
			TimedOut => "io error: TimedOut".into(),
			WriteZero => "io error: WriteZero".into(),
			Interrupted => "io error: Interrupted".into(),
			Other => "io error: Other".into(),
			UnexpectedEof => "io error: UnexpectedEof".into(),
			_ => "io error: Unknown".into(),
		}
	}
}

/// Wrapper that implements Input for any `Read` type.
///
/// This is not optimized for skipping byte.
#[cfg(feature = "std")]
pub struct IoReader<R: std::io::Read>(pub R);

#[cfg(feature = "std")]
impl<R: std::io::Read> Input for IoReader<R> {
	fn remaining_len(&mut self) -> Result<Option<usize>, Error> {
		Ok(None)
	}

	fn read(&mut self, into: &mut [u8]) -> Result<(), Error> {
		self.0.read_exact(into).map_err(Into::into)
	}

	/// Implementation is not optimized.
	fn skip(&mut self, len: usize) -> Result<(), Error> {
		let mut buffer = vec![0; MAX_PREALLOCATION.min(len)];

		let mut remains = len;
		while remains > MAX_PREALLOCATION {
			self.0.read_exact(&mut buffer[..]).map_err::<Error, _>(Into::into)?;
			remains -= MAX_PREALLOCATION;
		}

		self.0.read_exact(&mut buffer[0..remains]).map_err::<Error, _>(Into::into)?;

		Ok(())
	}
}

/// Trait that allows writing of data.
pub trait Output: Sized {
	/// Write to the output.
	fn write(&mut self, bytes: &[u8]);

	/// Write a single byte to the output.
	fn push_byte(&mut self, byte: u8) {
		self.write(&[byte]);
	}

	/// Write encoding of given value to the output.
	fn push<V: Encode + ?Sized>(&mut self, value: &V) {
		value.encode_to(self);
	}
}

#[cfg(not(feature = "std"))]
impl Output for Vec<u8> {
	fn write(&mut self, bytes: &[u8]) {
		self.extend_from_slice(bytes)
	}
}

#[cfg(feature = "std")]
impl<W: std::io::Write> Output for W {
	fn write(&mut self, bytes: &[u8]) {
		(self as &mut dyn std::io::Write).write_all(bytes).expect("Codec outputs are infallible");
	}
}


/// !INTERNAL USE ONLY!
///
/// This enum provides type information to optimize encoding/decoding by doing fake specialization.
#[doc(hidden)]
#[non_exhaustive]
pub enum TypeInfo {
	/// Default value of [`Encode::TYPE_INFO`] to not require implementors to set this value in the trait.
	Unknown,
	U8,
	I8,
	U16,
	I16,
	U32,
	I32,
	U64,
	I64,
	U128,
	I128,
}

/// Trait that allows zero-copy write of value-references to slices in LE format.
///
/// Implementations should override `using_encoded` for value types and `encode_to` and `size_hint` for allocating types.
/// Wrapper types should override all methods.
pub trait Encode {
	// !INTERNAL USE ONLY!
	// This const helps SCALE to optimize the encoding/decoding by doing fake specialization.
	#[doc(hidden)]
	const TYPE_INFO: TypeInfo = TypeInfo::Unknown;

	/// If possible give a hint of expected size of the encoding.
	///
	/// This method is used inside default implementation of `encode`
	/// to avoid re-allocations.
	fn size_hint(&self) -> usize {
		0
	}

	/// Convert self to a slice and append it to the destination.
	fn encode_to<T: Output>(&self, dest: &mut T) {
		self.using_encoded(|buf| dest.write(buf));
	}

	/// Convert self to an owned vector.
	fn encode(&self) -> Vec<u8> {
		let mut r = Vec::with_capacity(self.size_hint());
		self.encode_to(&mut r);
		r
	}

	/// Convert self to a slice and then invoke the given closure with it.
	fn using_encoded<R, F: FnOnce(&[u8]) -> R>(&self, f: F) -> R {
		f(&self.encode())
	}
}

/// Trait that allows the length of a collection to be read, without having
/// to read and decode the entire elements.
pub trait DecodeLength {
	/// Return the number of elements in `self_encoded`.
	fn len(self_encoded: &[u8]) -> Result<usize, Error>;
}

/// Trait that allows zero-copy read of value-references from slices in LE format.
pub trait Decode: Sized {
	// !INTERNAL USE ONLY!
	// This const helps SCALE to optimize the encoding/decoding by doing fake specialization.
	#[doc(hidden)]
	const TYPE_INFO: TypeInfo = TypeInfo::Unknown;

	/// Attempt to deserialise the value from input.
	fn decode<I: Input>(value: &mut I) -> Result<Self, Error>;

	/// Attempt to skip the value from input.
	fn skip<I: Input>(value: &mut I) -> Result<(), Error>;
}

/// Trait that allows zero-copy read/write of value-references to/from slices in LE format.
pub trait Codec: Decode + Encode {}
impl<S: Decode + Encode> Codec for S {}

/// Trait that bound `EncodeLike` along with `Encode`. Usefull for generic being used in function
/// with `EncodeLike` parameters.
pub trait FullEncode: Encode + EncodeLike {}
impl<S: Encode + EncodeLike> FullEncode for S {}

/// Trait that bound `EncodeLike` along with `Codec`. Usefull for generic being used in function
/// with `EncodeLike` parameters.
pub trait FullCodec: Decode + FullEncode {}
impl<S: Decode + FullEncode> FullCodec for S {}

/// A marker trait for types that wrap other encodable type.
///
/// Such types should not carry any additional information
/// that would require to be encoded, because the encoding
/// is assumed to be the same as the wrapped type.
///
/// The wrapped type that is referred to is the [`Deref::Target`].
pub trait WrapperTypeEncode: Deref {}

impl<T: ?Sized> WrapperTypeEncode for Box<T> {}
impl<T: ?Sized + Encode> EncodeLike for Box<T> {}
impl<T: Encode> EncodeLike<T> for Box<T> {}
impl<T: Encode> EncodeLike<Box<T>> for T {}

impl<T: ?Sized> WrapperTypeEncode for &T {}
impl<T: ?Sized + Encode> EncodeLike for &T {}
impl<T: Encode> EncodeLike<T> for &T {}
impl<T: Encode> EncodeLike<&T> for T {}
impl<T: Encode> EncodeLike<T> for &&T {}
impl<T: Encode> EncodeLike<&&T> for T {}

impl<T: ?Sized> WrapperTypeEncode for &mut T {}
impl<T: ?Sized + Encode> EncodeLike for &mut T {}
impl<T: Encode> EncodeLike<T> for &mut T {}
impl<T: Encode> EncodeLike<&mut T> for T {}

impl<'a, T: ToOwned + ?Sized> WrapperTypeEncode for Cow<'a, T> {}
impl<'a, T: ToOwned + Encode + ?Sized> EncodeLike for Cow<'a, T> {}
impl<'a, T: ToOwned + Encode> EncodeLike<T> for Cow<'a, T> {}
impl<'a, T: ToOwned + Encode> EncodeLike<Cow<'a, T>> for T {}

#[cfg(any(feature = "std", feature = "full"))]
mod feature_full_wrapper_type_encode {
	use super::*;

	impl<T: ?Sized> WrapperTypeEncode for Arc<T> {}
	impl<T: ?Sized + Encode> EncodeLike for Arc<T> {}
	impl<T: Encode> EncodeLike<T> for Arc<T> {}
	impl<T: Encode> EncodeLike<Arc<T>> for T {}

	impl<T: ?Sized> WrapperTypeEncode for Rc<T> {}
	impl<T: ?Sized + Encode> EncodeLike for Rc<T> {}
	impl<T: Encode> EncodeLike<T> for Rc<T> {}
	impl<T: Encode> EncodeLike<Rc<T>> for T {}

	impl WrapperTypeEncode for String {}
	impl EncodeLike for String {}
	impl EncodeLike<&str> for String {}
	impl EncodeLike<String> for &str {}
}

impl<T, X> Encode for X where
	T: Encode + ?Sized,
	X: WrapperTypeEncode<Target = T>,
{
	fn size_hint(&self) -> usize {
		(&**self).size_hint()
	}

	fn using_encoded<R, F: FnOnce(&[u8]) -> R>(&self, f: F) -> R {
		(&**self).using_encoded(f)
	}

	fn encode(&self) -> Vec<u8> {
		(&**self).encode()
	}

	fn encode_to<W: Output>(&self, dest: &mut W) {
		(&**self).encode_to(dest)
	}
}

/// A marker trait for types that can be created solely from other decodable types.
///
/// The decoding of such type is assumed to be the same as the wrapped type.
pub trait WrapperTypeDecode: Sized {
	/// A wrapped type.
	type Wrapped: Into<Self>;
}
impl<T> WrapperTypeDecode for Box<T> {
	type Wrapped = T;
}
#[cfg(any(feature = "std", feature = "full"))]
impl<T> WrapperTypeDecode for Arc<T> {
	type Wrapped = T;
}
#[cfg(any(feature = "std", feature = "full"))]
impl<T> WrapperTypeDecode for Rc<T> {
	type Wrapped = T;
}

impl<T, X> Decode for X where
	T: Decode + Into<X>,
	X: WrapperTypeDecode<Wrapped=T>,
{
	fn decode<I: Input>(input: &mut I) -> Result<Self, Error> {
		input.descend_ref()?;
		let result = Ok(T::decode(input)?.into());
		input.ascend_ref();
		result
	}

	fn skip<I: Input>(input: &mut I) -> Result<(), Error> {
		T::skip(input)
	}
}

/// A macro that matches on a [`TypeInfo`] and expands a given macro per variant.
///
/// The first parameter to the given macro will be the type of variant (e.g. `u8`, `u32`, etc.) and other parameters
/// given to this macro.
///
/// The last parameter is the code that should be executed for the `Unknown` type info.
macro_rules! with_type_info {
	( $type_info:expr, $macro:ident $( ( $( $params:ident ),* ) )?, { $( $unknown_variant:tt )* }, ) => {
		match $type_info {
			TypeInfo::U8 => { $macro!(u8 $( $( , $params )* )? ) },
			TypeInfo::I8 => { $macro!(i8 $( $( , $params )* )? ) },
			TypeInfo::U16 => { $macro!(u16 $( $( , $params )* )? ) },
			TypeInfo::I16 => { $macro!(i16 $( $( , $params )* )? ) },
			TypeInfo::U32 => { $macro!(u32 $( $( , $params )* )? ) },
			TypeInfo::I32 => { $macro!(i32 $( $( , $params )* )? ) },
			TypeInfo::U64 => { $macro!(u64 $( $( , $params )* )? ) },
			TypeInfo::I64 => { $macro!(i64 $( $( , $params )* )? ) },
			TypeInfo::U128 => { $macro!(u128 $( $( , $params )* )? ) },
			TypeInfo::I128 => { $macro!(i128 $( $( , $params )* )? ) },
			TypeInfo::Unknown => { $( $unknown_variant )* },
		}
	};
}

/// Something that can be encoded as a reference.
pub trait EncodeAsRef<'a, T: 'a> {
	/// The reference type that is used for encoding.
	type RefType: Encode + From<&'a T>;
}

impl<T: Encode, E: Encode> Encode for Result<T, E> {
	fn size_hint(&self) -> usize {
		1 + match *self {
			Ok(ref t) => t.size_hint(),
			Err(ref t) => t.size_hint(),
		}
	}

	fn encode_to<W: Output>(&self, dest: &mut W) {
		match *self {
			Ok(ref t) => {
				dest.push_byte(0);
				t.encode_to(dest);
			}
			Err(ref e) => {
				dest.push_byte(1);
				e.encode_to(dest);
			}
		}
	}
}

impl<T, LikeT, E, LikeE> EncodeLike<Result<LikeT, LikeE>> for Result<T, E>
where
	T: EncodeLike<LikeT>,
	LikeT: Encode,
	E: EncodeLike<LikeE>,
	LikeE: Encode,
{}

impl<T: Decode, E: Decode> Decode for Result<T, E> {
	fn decode<I: Input>(input: &mut I) -> Result<Self, Error> {
		match input.read_byte()? {
			0 => Ok(Ok(T::decode(input)?)),
			1 => Ok(Err(E::decode(input)?)),
			_ => Err("unexpected first byte decoding Result".into()),
		}
	}

	fn skip<I: Input>(input: &mut I) -> Result<(), Error> {
		match input.read_byte()? {
			0 => T::skip(input),
			1 => E::skip(input),
			_ => Err("unexpected first byte skipping Result".into()),
		}
	}
}

/// Shim type because we can't do a specialised implementation for `Option<bool>` directly.
#[derive(Eq, PartialEq, Clone, Copy)]
pub struct OptionBool(pub Option<bool>);

impl fmt::Debug for OptionBool {
	fn fmt(&self, f: &mut fmt::Formatter<'_>) -> fmt::Result {
		self.0.fmt(f)
	}
}

impl Encode for OptionBool {
	fn size_hint(&self) -> usize {
		1
	}

	fn using_encoded<R, F: FnOnce(&[u8]) -> R>(&self, f: F) -> R {
		f(&[match *self {
			OptionBool(None) => 0u8,
			OptionBool(Some(true)) => 1u8,
			OptionBool(Some(false)) => 2u8,
		}])
	}
}

impl EncodeLike for OptionBool {}

impl Decode for OptionBool {
	fn decode<I: Input>(input: &mut I) -> Result<Self, Error> {
		match input.read_byte()? {
			0 => Ok(OptionBool(None)),
			1 => Ok(OptionBool(Some(true))),
			2 => Ok(OptionBool(Some(false))),
			_ => Err("unexpected first byte decoding OptionBool".into()),
		}
	}

	fn skip<I: Input>(input: &mut I) -> Result<(), Error> {
		input.skip(1)
	}
}

impl<T: EncodeLike<U>, U: Encode> EncodeLike<Option<U>> for Option<T> {}

impl<T: Encode> Encode for Option<T> {
	fn size_hint(&self) -> usize {
		1 + match *self {
			Some(ref t) => t.size_hint(),
			None => 0,
		}
	}

	fn encode_to<W: Output>(&self, dest: &mut W) {
		match *self {
			Some(ref t) => {
				dest.push_byte(1);
				t.encode_to(dest);
			}
			None => dest.push_byte(0),
		}
	}
}

impl<T: Decode> Decode for Option<T> {
	fn decode<I: Input>(input: &mut I) -> Result<Self, Error> {
		match input.read_byte()? {
			0 => Ok(None),
			1 => Ok(Some(T::decode(input)?)),
			_ => Err("unexpected first byte decoding Option".into()),
		}
	}

	fn skip<I: Input>(input: &mut I) -> Result<(), Error> {
		match input.read_byte()? {
			0 => Ok(()),
			1 => T::skip(input),
			_ => Err("unexpecded first byte skipping Option".into()),
		}
	}
}

macro_rules! impl_for_non_zero {
	( $( $name:ty, $from:ty),* $(,)? ) => {
		$(
			impl Encode for $name {
				fn size_hint(&self) -> usize {
					self.get().size_hint()
				}

				fn encode_to<W: Output>(&self, dest: &mut W) {
					self.get().encode_to(dest)
				}

				fn encode(&self) -> Vec<u8> {
					self.get().encode()
				}

				fn using_encoded<R, F: FnOnce(&[u8]) -> R>(&self, f: F) -> R {
					self.get().using_encoded(f)
				}
			}

			impl Decode for $name {
				fn decode<I: Input>(input: &mut I) -> Result<Self, Error> {
					Self::new(<$from as Decode>::decode(input)?)
						.ok_or_else(|| Error::from("cannot create non-zero number from 0"))
				}

				fn skip<I: Input>(input: &mut I) -> Result<(), Error> {
					<$from as Decode>::skip(input)
				}
			}
		)*
	}
}

/// Encode the slice without prepending the len.
///
/// This is equivalent to encoding all the element one by one, but it is optimized for some types.
pub(crate) fn encode_slice_no_len<T: Encode, W: Output>(slice: &[T], dest: &mut W) {
	macro_rules! encode_to {
		( u8, $slice:ident, $dest:ident ) => {{
			let typed = unsafe { mem::transmute::<&[T], &[u8]>(&$slice[..]) };
			$dest.write(&typed)
		}};
		( i8, $slice:ident, $dest:ident ) => {{
			// `i8` has the same size as `u8`. We can just convert it here and write to the
			// dest buffer directly.
			let typed = unsafe { mem::transmute::<&[T], &[u8]>(&$slice[..]) };
			$dest.write(&typed)
		}};
		( $ty:ty, $slice:ident, $dest:ident ) => {{
			if cfg!(target_endian = "little") {
				let typed = unsafe { mem::transmute::<&[T], &[$ty]>(&$slice[..]) };
				$dest.write(<[$ty] as AsByteSlice<$ty>>::as_byte_slice(typed))
			} else {
				for item in $slice.iter() {
					item.encode_to(dest);
				}
			}
		}};
	}

	with_type_info! {
		<T as Encode>::TYPE_INFO,
		encode_to(slice, dest),
		{
			for item in slice.iter() {
				item.encode_to(dest);
			}
		},
	}
}

/// Decode the slice (without prepended the len).
///
/// This is equivalent to decode all elements one by one, but it is optimized in some
/// situation.
pub(crate) fn decode_vec_with_len<T: Decode, I: Input>(
	input: &mut I,
	len: usize,
) -> Result<Vec<T>, Error> {
	fn decode_unoptimized<I: Input, T: Decode>(
		input: &mut I,
		items_len: usize,
	) -> Result<Vec<T>, Error> {
		let input_capacity = input.remaining_len()?
			.unwrap_or(MAX_PREALLOCATION)
			.checked_div(mem::size_of::<T>())
			.unwrap_or(0);
		let mut r = Vec::with_capacity(input_capacity.min(items_len));
		input.descend_ref()?;
		for _ in 0..items_len {
			r.push(T::decode(input)?);
		}
		input.ascend_ref();
		Ok(r)
	}

	macro_rules! decode {
		( $ty:ty, $input:ident, $len:ident ) => {{
			if cfg!(target_endian = "little") || mem::size_of::<T>() == 1 {
				let vec = read_vec_from_u8s::<_, $ty>($input, $len)?;
				Ok(unsafe { mem::transmute::<Vec<$ty>, Vec<T>>(vec) })
			} else {
				decode_unoptimized($input, $len)
			}
		}};
	}

	with_type_info! {
		<T as Decode>::TYPE_INFO,
		decode(input, len),
		{
			decode_unoptimized(input, len)
		},
	}
}

impl_for_non_zero! {
	NonZeroI8, i8,
	NonZeroI16, i16,
	NonZeroI32, i32,
	NonZeroI64, i64,
	NonZeroI128, i128,
	NonZeroU8, u8,
	NonZeroU16, u16,
	NonZeroU32, u32,
	NonZeroU64, u64,
	NonZeroU128, u128,
}

macro_rules! impl_array {
	( $( $n:expr, )* ) => {
		$(
			impl<T: Encode> Encode for [T; $n] {
				fn size_hint(&self) -> usize {
					mem::size_of::<T>() * $n
				}

				fn encode_to<W: Output>(&self, dest: &mut W) {
					encode_slice_no_len(&self[..], dest)
				}
			}

			impl<T: Decode> Decode for [T; $n] {
				fn decode<I: Input>(input: &mut I) -> Result<Self, Error> {
					let mut r = ArrayVec::new();
					for _ in 0..$n {
						r.push(T::decode(input)?);
					}
					let i = r.into_inner();

					match i {
						Ok(a) => Ok(a),
						Err(_) => Err("failed to get inner array from ArrayVec".into()),
					}
				}

				fn skip<I: Input>(input: &mut I) -> Result<(), Error> {
					macro_rules! skip_array {
						( $ty:ty, $self:ident, $dest:ident ) => {{
							input.skip(mem::size_of::<Self>())
						}};
					}

					with_type_info! {
						<T as Decode>::TYPE_INFO,
						skip_array(self, dest),
						{
							for _ in 0..$n {
								T::skip(input)?;
							}
							Ok(())
						},
					}
				}
			}

			impl<T: EncodeLike<U>, U: Encode> EncodeLike<[U; $n]> for [T; $n] {}
		)*
	}
}

impl_array!(
	0, 1, 2, 3, 4, 5, 6, 7, 8, 9, 10, 11, 12, 13, 14, 15, 16,
	17, 18, 19, 20, 21, 22, 23, 24, 25, 26, 27, 28, 29, 30, 31,
	32, 33, 34, 35, 36, 37, 38, 39, 40, 41, 42, 43, 44, 45, 46, 47, 48, 49, 50, 51,
	52, 53, 54, 55, 56, 57, 58, 59, 60, 61, 62, 63, 64, 65, 66, 67, 68, 69, 70, 71,
	72, 73, 74, 75, 76, 77, 78, 79, 80, 81, 82, 83, 84, 85, 86, 87, 88, 89, 90, 91,
	92, 93, 94, 95, 96, 97, 98, 99, 100, 101, 102, 103, 104, 105, 106, 107, 108,
	109, 110, 111, 112, 113, 114, 115, 116, 117, 118, 119, 120, 121, 122, 123, 124,
	125, 126, 127, 128, 129, 130, 131, 132, 133, 134, 135, 136, 137, 138, 139, 140,
	141, 142, 143, 144, 145, 146, 147, 148, 149, 150, 151, 152, 153, 154, 155, 156,
	157, 158, 159, 160, 161, 162, 163, 164, 165, 166, 167, 168, 169, 170, 171, 172,
	173, 174, 175, 176, 177, 178, 179, 180, 181, 182, 183, 184, 185, 186, 187, 188,
	189, 190, 191, 192, 193, 194, 195, 196, 197, 198, 199, 200, 201, 202, 203, 204,
	205, 206, 207, 208, 209, 210, 211, 212, 213, 214, 215, 216, 217, 218, 219, 220,
	221, 222, 223, 224, 225, 226, 227, 228, 229, 230, 231, 232, 233, 234, 235, 236,
	237, 238, 239, 240, 241, 242, 243, 244, 245, 246, 247, 248, 249, 250, 251, 252,
	253, 254, 255, 256, 384, 512, 768, 1024, 2048, 4096, 8192, 16384, 32768,
);

impl Encode for str {
	fn size_hint(&self) -> usize {
		self.as_bytes().size_hint()
	}

	fn encode_to<W: Output>(&self, dest: &mut W) {
		self.as_bytes().encode_to(dest)
	}

	fn encode(&self) -> Vec<u8> {
		self.as_bytes().encode()
	}

	fn using_encoded<R, F: FnOnce(&[u8]) -> R>(&self, f: F) -> R {
		self.as_bytes().using_encoded(f)
	}
}

impl<'a, T: ToOwned + ?Sized> Decode for Cow<'a, T>
	where <T as ToOwned>::Owned: Decode,
{
	fn decode<I: Input>(input: &mut I) -> Result<Self, Error> {
		Ok(Cow::Owned(Decode::decode(input)?))
	}

	fn skip<I: Input>(input: &mut I) -> Result<(), Error> {
		T::Owned::skip(input)
	}
}

impl<T> EncodeLike for PhantomData<T> {}

impl<T> Encode for PhantomData<T> {
	fn encode_to<W: Output>(&self, _dest: &mut W) {}
}

impl<T> Decode for PhantomData<T> {
	fn decode<I: Input>(_input: &mut I) -> Result<Self, Error> {
		Ok(PhantomData)
	}

	fn skip<I: Input>(_input: &mut I) -> Result<(), Error> {
		Ok(())
	}
}

#[cfg(any(feature = "std", feature = "full"))]
impl Decode for String {
	fn decode<I: Input>(input: &mut I) -> Result<Self, Error> {
		Self::from_utf8(Vec::decode(input)?).map_err(|_| "Invalid utf8 sequence".into())
	}

	fn skip<I: Input>(input: &mut I) -> Result<(), Error> {
		<Vec<u8>>::skip(input)
	}
}

/// Writes the compact encoding of `len` do `dest`.
pub(crate) fn compact_encode_len_to<W: Output>(dest: &mut W, len: usize) -> Result<(), Error> {
	if len > u32::max_value() as usize {
		return Err("Attempted to serialize a collection with too many elements.".into());
	}

	Compact(len as u32).encode_to(dest);
	Ok(())
}

impl<T: Encode> Encode for [T] {
	fn size_hint(&self) -> usize {
		mem::size_of::<u32>() + mem::size_of::<T>() * self.len()
	}

	fn encode_to<W: Output>(&self, dest: &mut W) {
		compact_encode_len_to(dest, self.len()).expect("Compact encodes length");

		encode_slice_no_len(self, dest)
	}
}

/// Create a `Vec<T>` by casting directly from a buffer of read `u8`s
///
/// The encoding of `T` must be equal to its binary representation, and size of `T` must be less or
/// equal to [`MAX_PREALLOCATION`].
pub(crate) fn read_vec_from_u8s<I, T>(input: &mut I, items_len: usize) -> Result<Vec<T>, Error>
where
	I: Input,
	T: ToMutByteSlice + Default + Clone,
{
	debug_assert!(MAX_PREALLOCATION >= mem::size_of::<T>(), "Invalid precondition");

	let byte_len = items_len.checked_mul(mem::size_of::<T>())
		.ok_or_else(|| "Item is too big and cannot be allocated")?;

	let input_len = input.remaining_len()?;

	// If there is input len and it cannot be pre-allocated then return directly.
	if input_len.map(|l| l < byte_len).unwrap_or(false) {
		return Err("Not enough data to decode vector".into())
	}

	// In both these branches we're going to be creating and resizing a Vec<T>,
	// but casting it to a &mut [u8] for reading.

	// Note: we checked that if input_len is some then it can preallocated.
	let r = if input_len.is_some() || byte_len < MAX_PREALLOCATION {
		// Here we pre-allocate the whole buffer.
		let mut items: Vec<T> = vec![Default::default(); items_len];
		let mut bytes_slice = items.as_mut_byte_slice();
		input.read(&mut bytes_slice)?;

		items
	} else {
		// An allowed number of preallocated item.
		// Note: `MAX_PREALLOCATION` is expected to be more or equal to size of `T`, precondition.
		let max_preallocated_items = MAX_PREALLOCATION / mem::size_of::<T>();

		// Here we pre-allocate only the maximum pre-allocation
		let mut items: Vec<T> = vec![];

		let mut items_remains = items_len;

		while items_remains > 0 {
			let items_len_read = max_preallocated_items.min(items_remains);

			let items_len_filled = items.len();
			let items_new_size = items_len_filled + items_len_read;

			items.reserve_exact(items_len_read);
			unsafe {
				items.set_len(items_new_size);
			}

			let bytes_slice = items.as_mut_byte_slice();
			let bytes_len_filled = items_len_filled * mem::size_of::<T>();
			input.read(&mut bytes_slice[bytes_len_filled..])?;

			items_remains = items_remains.saturating_sub(items_len_read);
		}

		items
	};

	Ok(r)
}

impl<T> WrapperTypeEncode for Vec<T> {}
impl<T: EncodeLike<U>, U: Encode> EncodeLike<Vec<U>> for Vec<T> {}
impl<T: EncodeLike<U>, U: Encode> EncodeLike<&[U]> for Vec<T> {}
impl<T: EncodeLike<U>, U: Encode> EncodeLike<Vec<U>> for &[T] {}

impl<T: Decode> Decode for Vec<T> {
	fn decode<I: Input>(input: &mut I) -> Result<Self, Error> {
		<Compact<u32>>::decode(input).and_then(move |Compact(len)| {
			decode_vec_with_len(input, len as usize)
		})
	}

	fn skip<I: Input>(input: &mut I) -> Result<(), Error> {
		<Compact<u32>>::decode(input).and_then(move |Compact(len)| {
			let len = len as usize;

			macro_rules! skip {
				( $ty:ty, $input:ident, $len:ident ) => {{
					match $len.checked_mul(mem::size_of::<$ty>()) {
						Some(size) => input.skip(size)?,
						// NOTE: this can be optimized by skipping chunks.
						None => for _ in 0..len {
							T::skip(input)?;
						},
					}
					Ok(())
				}};
			}

			with_type_info! {
				<T as Decode>::TYPE_INFO,
				skip(input, len),
				{
					for _ in 0..len {
						T::skip(input)?;
					}
					Ok(())
				},
			}
		})
	}
}

macro_rules! impl_codec_through_iterator {
	($(
		$type:ident
		{ $( $generics:ident $( : $decode_additional:ident )? ),* }
		{ $encoded_type:ty }
		{ $( $type_like_generics:ident ),* }
		{ $( $impl_like_generics:tt )* }
	)*) => {$(
		impl<$( $generics: Encode ),*> Encode for $type<$( $generics, )*> {
			fn size_hint(&self) -> usize {
				mem::size_of::<u32>() $( + mem::size_of::<$generics>() * self.len() )*
			}

			fn encode_to<W: Output>(&self, dest: &mut W) {
				compact_encode_len_to(dest, self.len()).expect("Compact encodes length");

				for i in self.iter() {
					i.encode_to(dest);
				}
			}
		}

		impl<$( $generics: Decode $( + $decode_additional )? ),*> Decode
			for $type<$( $generics, )*>
		{
			fn decode<I: Input>(input: &mut I) -> Result<Self, Error> {
				<Compact<u32>>::decode(input).and_then(move |Compact(len)| {
					input.descend_ref()?;
					let result = Result::from_iter((0..len).map(|_| Decode::decode(input)));
					input.ascend_ref();
					result
				})
			}

			fn skip<I: Input>(input: &mut I) -> Result<(), Error> {
				<Vec<$encoded_type>>::skip(input)
			}
		}

		impl<$( $impl_like_generics )*> EncodeLike<$type<$( $type_like_generics ),*>>
			for $type<$( $generics ),*> {}
		impl<$( $impl_like_generics )*> EncodeLike<&[( $( $type_like_generics, )* )]>
			for $type<$( $generics ),*> {}
		impl<$( $impl_like_generics )*> EncodeLike<$type<$( $type_like_generics ),*>>
			for &[( $( $generics, )* )] {}
	)*}
}

impl_codec_through_iterator! {
	BTreeMap { K: Ord, V } { (K, V) } { LikeK, LikeV }
		{ K: EncodeLike<LikeK>, LikeK: Encode, V: EncodeLike<LikeV>, LikeV: Encode }
	BTreeSet { T: Ord } { T } { LikeT } { T: EncodeLike<LikeT>, LikeT: Encode }
	LinkedList { T } { T } { LikeT } { T: EncodeLike<LikeT>, LikeT: Encode }
	BinaryHeap { T: Ord } { T } { LikeT } { T: EncodeLike<LikeT>, LikeT: Encode }
}

impl<T: Encode> EncodeLike for VecDeque<T> {}
impl<T: EncodeLike<U>, U: Encode> EncodeLike<&[U]> for VecDeque<T> {}
impl<T: EncodeLike<U>, U: Encode> EncodeLike<VecDeque<U>> for &[T] {}
impl<T: EncodeLike<U>, U: Encode> EncodeLike<Vec<U>> for VecDeque<T> {}
impl<T: EncodeLike<U>, U: Encode> EncodeLike<VecDeque<U>> for Vec<T> {}

impl<T: Encode> Encode for VecDeque<T> {
	fn size_hint(&self) -> usize {
		mem::size_of::<u32>() + mem::size_of::<T>() * self.len()
	}

	fn encode_to<W: Output>(&self, dest: &mut W) {
		compact_encode_len_to(dest, self.len()).expect("Compact encodes length");

		macro_rules! encode_to {
			( $ty:ty, $self:ident, $dest:ident ) => {{
				if cfg!(target_endian = "little") || mem::size_of::<T>() == 1 {
					let slices = $self.as_slices();
					let typed = unsafe {
						core::mem::transmute::<(&[T], &[T]), (&[$ty], &[$ty])>(slices)
					};

					$dest.write(<[$ty] as AsByteSlice<$ty>>::as_byte_slice(typed.0));
					$dest.write(<[$ty] as AsByteSlice<$ty>>::as_byte_slice(typed.1));
				} else {
					for item in $self {
						item.encode_to($dest);
					}
				}
			}};
		}

		with_type_info! {
			<T as Encode>::TYPE_INFO,
			encode_to(self, dest),
			{
				for item in self {
					item.encode_to(dest);
				}
			},
		}
	}
}

impl<T: Decode> Decode for VecDeque<T> {
	fn decode<I: Input>(input: &mut I) -> Result<Self, Error> {
		Ok(<Vec<T>>::decode(input)?.into())
	}

	fn skip<I: Input>(input: &mut I) -> Result<(), Error> {
		<Vec<T>>::skip(input)
	}
}

impl EncodeLike for () {}

impl Encode for () {
	fn encode_to<W: Output>(&self, _dest: &mut W) {
	}

	fn using_encoded<R, F: FnOnce(&[u8]) -> R>(&self, f: F) -> R {
		f(&[])
	}

	fn encode(&self) -> Vec<u8> {
		Vec::new()
	}
}

impl Decode for () {
	fn decode<I: Input>(_: &mut I) -> Result<(), Error> {
		Ok(())
	}

	fn skip<I: Input>(_input: &mut I) -> Result<(), Error> {
		Ok(())
	}
}

macro_rules! impl_len {
	( $( $type:ident< $($g:ident),* > ),* ) => { $(
		impl<$($g),*> DecodeLength for $type<$($g),*> {
			fn len(mut self_encoded: &[u8]) -> Result<usize, Error> {
				usize::try_from(u32::from(Compact::<u32>::decode(&mut self_encoded)?))
					.map_err(|_| "Failed convert decoded size into usize.".into())
			}
		}
	)*}
}

// Collection types that support compact decode length.
impl_len!(Vec<T>, BTreeSet<T>, BTreeMap<K, V>, VecDeque<T>, BinaryHeap<T>, LinkedList<T>);

macro_rules! tuple_impl {
	(
		($one:ident, $extra:ident),
	) => {
		impl<$one: Encode> Encode for ($one,) {
			fn size_hint(&self) -> usize {
				self.0.size_hint()
			}

			fn encode_to<T: Output>(&self, dest: &mut T) {
				self.0.encode_to(dest);
			}

			fn encode(&self) -> Vec<u8> {
				self.0.encode()
			}

			fn using_encoded<R, F: FnOnce(&[u8]) -> R>(&self, f: F) -> R {
				self.0.using_encoded(f)
			}
		}

		impl<$one: Decode> Decode for ($one,) {
			fn decode<I: Input>(input: &mut I) -> Result<Self, Error> {
				match $one::decode(input) {
					Err(e) => Err(e),
					Ok($one) => Ok(($one,)),
				}
			}

			fn skip<I: Input>(input: &mut I) -> Result<(), Error> {
				$one::skip(input)
			}
		}

		impl<$one: DecodeLength> DecodeLength for ($one,) {
			fn len(self_encoded: &[u8]) -> Result<usize, Error> {
				$one::len(self_encoded)
			}
		}

		impl<$one: EncodeLike<$extra>, $extra: Encode> crate::EncodeLike<($extra,)> for ($one,) {}
	};
	(($first:ident, $fextra:ident), $( ( $rest:ident, $rextra:ident ), )+) => {
		impl<$first: Encode, $($rest: Encode),+> Encode for ($first, $($rest),+) {
			fn size_hint(&self) -> usize {
				let (
					ref $first,
					$(ref $rest),+
				) = *self;
				$first.size_hint()
				$( + $rest.size_hint() )+
			}

			fn encode_to<T: Output>(&self, dest: &mut T) {
				let (
					ref $first,
					$(ref $rest),+
				) = *self;

				$first.encode_to(dest);
				$($rest.encode_to(dest);)+
			}
		}

		impl<$first: Decode, $($rest: Decode),+> Decode for ($first, $($rest),+) {
			fn decode<INPUT: Input>(input: &mut INPUT) -> Result<Self, super::Error> {
				Ok((
					match $first::decode(input) {
						Ok(x) => x,
						Err(e) => return Err(e),
					},
					$(match $rest::decode(input) {
						Ok(x) => x,
						Err(e) => return Err(e),
					},)+
				))
			}

			fn skip<I: Input>(input: &mut I) -> Result<(), Error> {
				$first::skip(input)?;
				$( $rest::skip(input)?; )+
				Ok(())
			}
		}

		impl<$first: EncodeLike<$fextra>, $fextra: Encode,
			$($rest: EncodeLike<$rextra>, $rextra: Encode),+> crate::EncodeLike<($fextra, $( $rextra ),+)>
			for ($first, $($rest),+) {}

		impl<$first: DecodeLength, $($rest),+> DecodeLength for ($first, $($rest),+) {
			fn len(self_encoded: &[u8]) -> Result<usize, Error> {
				$first::len(self_encoded)
			}
		}

		tuple_impl!( $( ($rest, $rextra), )+ );
	}
}

#[allow(non_snake_case)]
mod inner_tuple_impl {
	use super::*;

	tuple_impl!(
		(A0, A1), (B0, B1), (C0, C1), (D0, D1), (E0, E1), (F0, F1), (G0, G1), (H0, H1), (I0, I1),
		(J0, J1), (K0, K1), (L0, L1), (M0, M1), (N0, N1), (O0, O1), (P0, P1), (Q0, Q1), (R0, R1),
	);
}

macro_rules! impl_endians {
	( $( $t:ty; $ty_info:ident ),* ) => { $(
		impl EncodeLike for $t {}

		impl Encode for $t {
			const TYPE_INFO: TypeInfo = TypeInfo::$ty_info;

			fn size_hint(&self) -> usize {
				mem::size_of::<$t>()
			}

			fn using_encoded<R, F: FnOnce(&[u8]) -> R>(&self, f: F) -> R {
				let buf = self.to_le_bytes();
				f(&buf[..])
			}
		}

		impl Decode for $t {
			const TYPE_INFO: TypeInfo = TypeInfo::$ty_info;

			fn decode<I: Input>(input: &mut I) -> Result<Self, Error> {
				let mut buf = [0u8; mem::size_of::<$t>()];
				input.read(&mut buf)?;
				Ok(<$t>::from_le_bytes(buf))
			}

			fn skip<I: Input>(input: &mut I) -> Result<(), Error> {
				input.skip(mem::size_of::<$t>())
			}
		}
	)* }
}
macro_rules! impl_one_byte {
	( $( $t:ty; $ty_info:ident ),* ) => { $(
		impl EncodeLike for $t {}

		impl Encode for $t {
			const TYPE_INFO: TypeInfo = TypeInfo::$ty_info;

			fn size_hint(&self) -> usize {
				mem::size_of::<$t>()
			}

			fn using_encoded<R, F: FnOnce(&[u8]) -> R>(&self, f: F) -> R {
				f(&[*self as u8][..])
			}
		}

		impl Decode for $t {
			const TYPE_INFO: TypeInfo = TypeInfo::$ty_info;

			fn decode<I: Input>(input: &mut I) -> Result<Self, Error> {
				Ok(input.read_byte()? as $t)
			}

			fn skip<I: Input>(input: &mut I) -> Result<(), Error> {
				input.skip(1)
			}
		}
	)* }
}

impl_endians!(u16; U16, u32; U32, u64; U64, u128; U128, i16; I16, i32; I32, i64; I64, i128; I128);
impl_one_byte!(u8; U8, i8; I8);

impl EncodeLike for bool {}

impl Encode for bool {
	fn size_hint(&self) -> usize {
		mem::size_of::<bool>()
	}

	fn using_encoded<R, F: FnOnce(&[u8]) -> R>(&self, f: F) -> R {
		f(&[*self as u8][..])
	}
}

impl Decode for bool {
	fn decode<I: Input>(input: &mut I) -> Result<Self, Error> {
		let byte = input.read_byte()?;
		match byte {
			0 => Ok(false),
			1 => Ok(true),
			_ => Err("Invalid boolean representation".into())
		}
	}

	fn skip<I: Input>(input: &mut I) -> Result<(), Error> {
		input.skip(1)
	}
}

impl Encode for Duration {
	fn size_hint(&self) -> usize {
		mem::size_of::<u64>() + mem::size_of::<u32>()
	}

	fn encode(&self) -> Vec<u8> {
		let secs = self.as_secs();
		let nanos = self.subsec_nanos();
		(secs, nanos).encode()
	}
}

impl Decode for Duration {
	fn decode<I: Input>(input: &mut I) -> Result<Self, Error> {
		let (secs, nanos) = <(u64, u32)>::decode(input)?;
		if nanos >= A_BILLION {
			Err("Number of nanoseconds should not be higher than 10^9.".into())
		} else {
			Ok(Duration::new(secs, nanos))
		}
	}

	fn skip<I: Input>(input: &mut I) -> Result<(), Error> {
		input.skip(mem::size_of::<u64>() + mem::size_of::<u32>())
	}
}

impl EncodeLike for Duration {}

#[cfg(test)]
mod tests {
	use super::*;
	use crate::assert_decode;
	use std::borrow::Cow;

	#[test]
	fn vec_is_sliceable() {
		let v = b"Hello world".to_vec();
		v.using_encoded(|ref slice|
			assert_eq!(slice, &b"\x2cHello world")
		);
	}

	#[test]
	fn encode_borrowed_tuple() {
		let x = vec![1u8, 2, 3, 4];
		let y = 128i64;

		let encoded = (&x, &y).encode();

		assert_decode(&encoded, (x, y));
	}

	#[test]
	fn cow_works() {
		let x = &[1u32, 2, 3, 4, 5, 6][..];
		let y = Cow::Borrowed(&x);
		assert_eq!(x.encode(), y.encode());

		let z: Cow<'_, [u32]> = Cow::decode(&mut &x.encode()[..]).unwrap();
		assert_eq!(*z, *x);

		let mut skip_input = &x.encode()[..];
		assert_eq!(<Cow<'_, [u32]>>::skip(&mut skip_input), Ok(()));
		assert_eq!(skip_input.len(), 0);

	}

	#[test]
	fn cow_string_works() {
		let x = "Hello world!";
		let y = Cow::Borrowed(&x);
		assert_eq!(x.encode(), y.encode());

		let mut skip_input = &x.encode()[..];
		assert_eq!(<Cow<'_, str>>::skip(&mut skip_input), Ok(()));
		assert_eq!(skip_input.len(), 0);

		let z: Cow<'_, str> = Cow::decode(&mut &x.encode()[..]).unwrap();
		assert_eq!(*z, *x);
	}

	fn hexify(bytes: &[u8]) -> String {
		bytes.iter().map(|ref b| format!("{:02x}", b)).collect::<Vec<String>>().join(" ")
	}

	#[test]
	fn string_encoded_as_expected() {
		let value = String::from("Hello, World!");
		let encoded = value.encode();
		assert_eq!(hexify(&encoded), "34 48 65 6c 6c 6f 2c 20 57 6f 72 6c 64 21");
		assert_decode::<String>(&encoded[..], value);
	}

	#[test]
	fn vec_of_u8_encoded_as_expected() {
		let value = vec![0u8, 1, 1, 2, 3, 5, 8, 13, 21, 34];
		let encoded = value.encode();
		assert_eq!(hexify(&encoded), "28 00 01 01 02 03 05 08 0d 15 22");
		assert_decode::<Vec<u8>>(&encoded[..], value);
	}

	#[test]
	fn vec_of_i16_encoded_as_expected() {
		let value = vec![0i16, 1, -1, 2, -2, 3, -3];
		let encoded = value.encode();
		assert_eq!(hexify(&encoded), "1c 00 00 01 00 ff ff 02 00 fe ff 03 00 fd ff");
		assert_decode::<Vec<i16>>(&encoded[..], value);
	}

	#[test]
	fn vec_of_option_int_encoded_as_expected() {
		let value = vec![Some(1i8), Some(-1), None];
		let encoded = value.encode();
		assert_eq!(hexify(&encoded), "0c 01 01 01 ff 00");
		assert_decode::<Vec<Option<i8>>>(&encoded[..], value);
	}

	#[test]
	fn vec_of_option_bool_encoded_as_expected() {
		let value = vec![OptionBool(Some(true)), OptionBool(Some(false)), OptionBool(None)];
		let encoded = value.encode();
		assert_eq!(hexify(&encoded), "0c 01 02 00");
		assert_decode::<Vec<OptionBool>>(&encoded[..], value);
	}

	fn test_encode_length<T: Encode + Decode + DecodeLength>(thing: &T, len: usize) {
		assert_eq!(<T as DecodeLength>::len(&mut &thing.encode()[..]).unwrap(), len);
	}

	#[test]
	fn len_works_for_decode_collection_types() {
		let vector = vec![10; 10];
		let mut btree_map: BTreeMap<u32, u32> = BTreeMap::new();
		btree_map.insert(1, 1);
		btree_map.insert(2, 2);
		let mut btree_set: BTreeSet<u32> = BTreeSet::new();
		btree_set.insert(1);
		btree_set.insert(2);
		let mut vd = VecDeque::new();
		vd.push_front(1);
		vd.push_front(2);
		let mut bh = BinaryHeap::new();
		bh.push(1);
		bh.push(2);
		let mut ll = LinkedList::new();
		ll.push_back(1);
		ll.push_back(2);
		let t1: (Vec<_>,) = (vector.clone(),);
		let t2: (Vec<_>, u32) = (vector.clone(), 3u32);

		test_encode_length(&vector, 10);
		test_encode_length(&btree_map, 2);
		test_encode_length(&btree_set, 2);
		test_encode_length(&vd, 2);
		test_encode_length(&bh, 2);
		test_encode_length(&ll, 2);
		test_encode_length(&t1, 10);
		test_encode_length(&t2, 10);
	}

	#[test]
	fn vec_of_string_encoded_as_expected() {
		let value = vec![
			"Hamlet".to_owned(),
			"Война и мир".to_owned(),
			"三国演义".to_owned(),
			"أَلْف لَيْلَة وَلَيْلَة‎".to_owned()
		];
		let encoded = value.encode();
		assert_eq!(hexify(&encoded), "10 18 48 61 6d 6c 65 74 50 d0 92 d0 be d0 b9 d0 bd d0 b0 20 d0 \
			b8 20 d0 bc d0 b8 d1 80 30 e4 b8 89 e5 9b bd e6 bc 94 e4 b9 89 bc d8 a3 d9 8e d9 84 d9 92 \
			d9 81 20 d9 84 d9 8e d9 8a d9 92 d9 84 d9 8e d8 a9 20 d9 88 d9 8e d9 84 d9 8e d9 8a d9 92 \
			d9 84 d9 8e d8 a9 e2 80 8e");
		assert_decode::<Vec<String>>(&encoded[..], value);
	}

	#[derive(Debug, PartialEq)]
	struct MyWrapper(Compact<u32>);
	impl Deref for MyWrapper {
		type Target = Compact<u32>;
		fn deref(&self) -> &Self::Target { &self.0 }
	}
	impl WrapperTypeEncode for MyWrapper {}

	impl From<Compact<u32>> for MyWrapper {
		fn from(c: Compact<u32>) -> Self { MyWrapper(c) }
	}
	impl WrapperTypeDecode for MyWrapper {
		type Wrapped = Compact<u32>;
	}

	#[test]
	fn should_work_for_wrapper_types() {
		let result = vec![0b1100];

		assert_eq!(MyWrapper(3u32.into()).encode(), result);
		assert_decode::<MyWrapper>(&result[..], MyWrapper(3_u32.into()));
	}

	#[test]
	fn codec_vec_deque_u8_and_u16() {
		let mut v_u8 = VecDeque::new();
		let mut v_u16 = VecDeque::new();

		for i in 0..50 {
			v_u8.push_front(i as u8);
			v_u16.push_front(i as u16);
		}
		for i in 50..100 {
			v_u8.push_back(i as u8);
			v_u16.push_back(i as u16);
		}

		assert_decode(&v_u8.encode()[..], v_u8);
		assert_decode(&v_u16.encode()[..], v_u16);
	}

	#[test]
	fn codec_iterator() {
		let t1: BTreeSet<u32> = FromIterator::from_iter((0..10).flat_map(|i| 0..i));
		let t2: LinkedList<u32> = FromIterator::from_iter((0..10).flat_map(|i| 0..i));
		let t3: BinaryHeap<u32> = FromIterator::from_iter((0..10).flat_map(|i| 0..i));
		let t4: BTreeMap<u16, u32> = FromIterator::from_iter(
			(0..10)
				.flat_map(|i| 0..i)
				.map(|i| (i as u16, i + 10))
		);
		let t5: BTreeSet<Vec<u8>> = FromIterator::from_iter((0..10).map(|i| Vec::from_iter(0..i)));
		let t6: LinkedList<Vec<u8>> = FromIterator::from_iter((0..10).map(|i| Vec::from_iter(0..i)));
		let t7: BinaryHeap<Vec<u8>> = FromIterator::from_iter((0..10).map(|i| Vec::from_iter(0..i)));
		let t8: BTreeMap<Vec<u8>, u32> = FromIterator::from_iter(
			(0..10)
				.map(|i| Vec::from_iter(0..i))
				.map(|i| (i.clone(), i.len() as u32))
		);

		assert_decode(&t1.encode()[..], t1);
		assert_decode(&t2.encode()[..], t2);

		let mut skip_input = &t3.encode()[..];
		assert_eq!(<BinaryHeap<u32>>::skip(&mut skip_input), Ok(()));
		assert_eq!(skip_input.len(), 0);
		assert_eq!(
			Decode::decode(&mut &t3.encode()[..]).map(BinaryHeap::into_sorted_vec),
			Ok(t3.into_sorted_vec()),
		);

		assert_decode(&t4.encode()[..], t4);
		assert_decode(&t5.encode()[..], t5);
		assert_decode(&t6.encode()[..], t6);

		let mut skip_input = &t7.encode()[..];
		assert_eq!(<BinaryHeap<Vec<u8>>>::skip(&mut skip_input), Ok(()));
		assert_eq!(skip_input.len(), 0);
		assert_eq!(
			Decode::decode(&mut &t7.encode()[..]).map(BinaryHeap::into_sorted_vec),
			Ok(t7.into_sorted_vec()),
		);

		assert_decode(&t8.encode()[..], t8);
	}

	#[test]
	fn io_reader() {
		let mut io_reader = IoReader(std::io::Cursor::new(&[1u8, 2, 3][..]));

		let mut v = [0; 2];
		io_reader.read(&mut v[..]).unwrap();
		assert_eq!(v, [1, 2]);

		assert_eq!(io_reader.read_byte().unwrap(), 3);

		assert_eq!(io_reader.read_byte(), Err("io error: UnexpectedEof".into()));
	}

	#[test]
	fn shared_references_implement_encode() {
		std::sync::Arc::new(10u32).encode();
		std::rc::Rc::new(10u32).encode();
	}

	#[test]
	fn not_limit_input_test() {
		use crate::Input;

		struct NoLimit<'a>(&'a [u8]);

		impl<'a> Input for NoLimit<'a> {
			fn remaining_len(&mut self) -> Result<Option<usize>, Error> {
				Ok(None)
			}

			fn read(&mut self, into: &mut [u8]) -> Result<(), Error> {
				self.0.read(into)
			}

			fn skip(&mut self, len: usize) -> Result<(), Error> {
				self.0.skip(len)
			}
		}

		let len = MAX_PREALLOCATION * 2 + 1;
		let mut i = Compact(len as u32).encode();
		i.resize(i.len() + len, 0);
		assert_eq!(<Vec<u8>>::decode(&mut NoLimit(&i[..])).unwrap(), vec![0u8; len]);

		let i = Compact(len as u32).encode();
		assert_eq!(<Vec<u8>>::decode(&mut NoLimit(&i[..])).err().unwrap().what(), "Not enough data to fill buffer");

		let i = Compact(1000u32).encode();
		assert_eq!(<Vec<u8>>::decode(&mut NoLimit(&i[..])).err().unwrap().what(), "Not enough data to fill buffer");
	}

	#[test]
	fn io_reader_input_skip_works() {
		let mut input = IoReader(std::io::Cursor::new(vec![1u8, 2, 3, 4]));
		assert_eq!(input.skip(2), Ok(()));
		assert_eq!(input.read_byte(), Ok(3));
		assert_eq!(input.skip(2), Err("io error: UnexpectedEof".into()));

		let mut input = IoReader(std::io::Cursor::new(vec![1u8, 2, 3, 4]));
		assert_eq!(input.skip(2), Ok(()));
		assert_eq!(input.skip(2), Ok(()));
		assert_eq!(input.skip(1), Err("io error: UnexpectedEof".into()));

		let mut input = IoReader(std::io::Cursor::new(vec![0; 2 * MAX_PREALLOCATION]));
		assert_eq!(input.skip(MAX_PREALLOCATION), Ok(()));
		assert_eq!(input.0.position(), MAX_PREALLOCATION as u64);
		assert_eq!(input.skip(MAX_PREALLOCATION + 1), Err("io error: UnexpectedEof".into()));

		let mut input = IoReader(std::io::Cursor::new(vec![0; 2 * MAX_PREALLOCATION + 1]));
		assert_eq!(input.skip(2 * MAX_PREALLOCATION + 1), Ok(()));
		assert_eq!(input.skip(0), Ok(()));
		assert_eq!(input.skip(1), Err("io error: UnexpectedEof".into()));
	}

	#[test]
	fn boolean() {
		assert_eq!(true.encode(), vec![1]);
		assert_eq!(false.encode(), vec![0]);
		assert_eq!(bool::decode(&mut &[1][..]).unwrap(), true);
		assert_eq!(bool::decode(&mut &[0][..]).unwrap(), false);

		let mut input = &[255][..];
		assert_eq!(bool::skip(&mut input), Ok(()));
		assert_eq!(input.len(), 0);
	}

	#[test]
	fn some_encode_like() {
		fn t<B: EncodeLike>() {}
		t::<&[u8]>();
		t::<&str>();
	}

	#[test]
	fn vec_deque_encode_like_vec() {
		let data: VecDeque<u32> = vec![1, 2, 3, 4, 5, 6].into();
		let encoded = data.encode();

		let decoded = Vec::<u32>::decode(&mut &encoded[..]).unwrap();
		assert!(decoded.iter().all(|v| data.contains(&v)));
		assert_eq!(data.len(), decoded.len());

		let encoded = decoded.encode();
		assert_decode::<VecDeque<u32>>(&encoded, data);
	}

	#[test]
	fn vec_decode_right_capacity() {
		let data: Vec<u32> = vec![1, 2, 3];
		let mut encoded = data.encode();
		encoded.resize(encoded.len() * 2, 0);
		let decoded = Vec::<u32>::decode(&mut &encoded[..]).unwrap();
		assert_eq!(data, decoded);
		assert_eq!(decoded.capacity(), decoded.len());
		// Check with non-integer type
		let data: Vec<String> = vec!["1".into(), "2".into(), "3".into()];
		let mut encoded = data.encode();
		encoded.resize(65536, 0);
		let decoded = Vec::<String>::decode(&mut &encoded[..]).unwrap();
		assert_eq!(data, decoded);
		assert_eq!(decoded.capacity(), decoded.len());
	}

	#[test]
	fn duration() {
		let num_secs = 13;
		let num_nanos = 37;

		let duration = Duration::new(num_secs, num_nanos);
		let expected = (num_secs, num_nanos as u32).encode();

		assert_eq!(duration.encode(), expected);
		assert_decode::<Duration>(&expected, duration);
	}

	#[test]
	fn malformed_duration_encoding_fails() {
		// This test should fail, as the number of nanoseconds encoded is exactly 10^9.
		let invalid_nanos = A_BILLION;
		let encoded = (0u64, invalid_nanos).encode();
		assert_eq!(
			Duration::decode(&mut &encoded[..]),
			Err("Number of nanoseconds should not be higher than 10^9.".into())
		);

		let num_secs = 1u64;
		let num_nanos = 37u32;
		let invalid_nanos = num_secs as u32 * A_BILLION + num_nanos;
		let encoded = (num_secs, invalid_nanos).encode();
		// This test should fail, as the number of nano seconds encoded is bigger than 10^9.
		assert_eq!(
			Duration::decode(&mut &encoded[..]),
			Err("Number of nanoseconds should not be higher than 10^9.".into())
		);

		// Now constructing a valid duration and encoding it. Those asserts should not fail.
		let duration = Duration::from_nanos(invalid_nanos as u64);
		let expected = (num_secs, num_nanos).encode();

		assert_eq!(duration.encode(), expected);
		assert_decode::<Duration>(&expected, duration);
	}

	#[test]
	fn u64_max() {
		let num_secs = u64::max_value();
		let num_nanos = 0;
		let duration = Duration::new(num_secs, num_nanos);
		let expected = (num_secs, num_nanos).encode();

		assert_eq!(duration.encode(), expected);
		assert_decode::<Duration>(&expected, duration);
	}

	#[test]
	fn decoding_does_not_overflow() {
		let num_secs = u64::max_value();
		let num_nanos = A_BILLION;

		// `num_nanos`' carry should make `num_secs` overflow if we were to call `Duration::new()`.
		// This test checks that the we do not call `Duration::new()`.
		let encoded = (num_secs, num_nanos).encode();
		assert_eq!(
			Duration::decode(&mut &encoded[..]),
			Err("Number of nanoseconds should not be higher than 10^9.".into())
		);
	}

	#[test]
	fn string_invalid_utf8() {
		// `167, 10` is not a valid utf8 sequence, so this should be an error.
		let bytes: &[u8] = &[20, 114, 167, 10, 20, 114];
		assert_eq!(String::decode(&mut &bytes[..]), Err("Invalid utf8 sequence".into()));
	}

	#[test]
	fn empty_array_encode_and_decode() {
		let data: [u32; 0] = [];
		let encoded = data.encode();
		assert!(encoded.is_empty());
		<[u32; 0]>::decode(&mut &encoded[..]).unwrap();
	}
}<|MERGE_RESOLUTION|>--- conflicted
+++ resolved
@@ -138,10 +138,9 @@
 		Ok(buf[0])
 	}
 
-<<<<<<< HEAD
 	/// Skip the exact number of bytes from the input.
 	fn skip(&mut self, len: usize) -> Result<(), Error>;
-=======
+
 	/// Descend into nested reference when decoding.
 	/// This is called when decoding a new refence-based instance,
 	/// such as `Vec` or `Box`. Currently all such types are
@@ -153,7 +152,6 @@
 	/// Ascend to previous structure level when decoding.
 	/// This is called when decoding reference-based type is finished.
 	fn ascend_ref(&mut self) {}
->>>>>>> c116844e
 }
 
 impl<'a> Input for &'a [u8] {
