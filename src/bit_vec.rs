// Copyright 2019 Parity Technologies
//
// Licensed under the Apache License, Version 2.0 (the "License");
// you may not use this file except in compliance with the License.
// You may obtain a copy of the License at
//
//     http://www.apache.org/licenses/LICENSE-2.0
//
// Unless required by applicable law or agreed to in writing, software
// distributed under the License is distributed on an "AS IS" BASIS,
// WITHOUT WARRANTIES OR CONDITIONS OF ANY KIND, either express or implied.
// See the License for the specific language governing permissions and
// limitations under the License.

//! `BitVec` specific serialization.

use bitvec::{
	vec::BitVec, store::BitStore, order::BitOrder, slice::BitSlice, boxed::BitBox, mem::BitMemory
};
<<<<<<< HEAD
use crate::codec::{
	Encode, Decode, Input, Output, Error, decode_vec_with_len, encode_slice_no_len,
	skip_vec_with_len,
};
use crate::compact::Compact;
use crate::EncodeLike;
=======
use crate::{
	EncodeLike, Encode, Decode, Input, Output, Error, Compact,
	codec::{decode_vec_with_len, encode_slice_no_len},
};
>>>>>>> 459ebe68

impl<O: BitOrder, T: BitStore + Encode> Encode for BitSlice<O, T> {
	fn encode_to<W: Output + ?Sized>(&self, dest: &mut W) {
		let len = self.len();
		assert!(
			len <= u32::max_value() as usize,
			"Attempted to serialize a collection with too many elements.",
		);
		Compact(len as u32).encode_to(dest);

		// NOTE: doc of `BitSlice::as_slice`:
		// > The returned slice handle views all elements touched by self
		//
		// Thus we are sure the slice doesn't contain unused elements at the end.
		let slice = self.as_slice();

		encode_slice_no_len(slice, dest)
	}
}

impl<O: BitOrder, T: BitStore + Encode> Encode for BitVec<O, T> {
	fn encode_to<W: Output + ?Sized>(&self, dest: &mut W) {
		self.as_bitslice().encode_to(dest)
	}
}

impl<O: BitOrder, T: BitStore + Encode> EncodeLike for BitVec<O, T> {}

/// Equivalent of `BitStore::MAX_BITS` on 32bit machine.
const ARCH32BIT_BITSLICE_MAX_BITS: usize = 0x1fff_ffff;

impl<O: BitOrder, T: BitStore + Decode> Decode for BitVec<O, T> {
	fn decode<I: Input>(input: &mut I) -> Result<Self, Error> {
		<Compact<u32>>::decode(input).and_then(move |Compact(bits)| {
			// Otherwise it is impossible to store it on 32bit machine.
			if bits as usize > ARCH32BIT_BITSLICE_MAX_BITS {
				return Err("Attempt to decode a bitvec with too many bits".into());
			}
			let required_elements = required_elements::<T>(bits)? as usize;
			let vec = decode_vec_with_len(input, required_elements)?;

			let mut result = Self::try_from_vec(vec)
				.map_err(|_| {
					Error::from("UNEXPECTED ERROR: `bits` is less or equal to
					`ARCH32BIT_BITSLICE_MAX_BITS`; So BitVec must be able to handle the number of
					segment needed for `bits` to be represented; qed")
				})?;

			assert!(bits as usize <= result.len());
			result.truncate(bits as usize);
			Ok(result)
		})
	}

	fn skip<I: Input>(input: &mut I) -> Result<(), Error> {
		<Compact<u32>>::decode(input).and_then(move |Compact(bits)| {
			// Otherwise it is impossible to store it on 32bit machine.
			if bits as usize > ARCH32BIT_BITSLICE_MAX_BITS {
				return Err("Attempt to decode a bitvec with too many bits".into());
			}
			let required_elements = required_elements::<T>(bits)? as usize;
			skip_vec_with_len::<T, _>(input, required_elements)
		})
	}
}

impl<O: BitOrder, T: BitStore + Encode> Encode for BitBox<O, T> {
	fn encode_to<W: Output + ?Sized>(&self, dest: &mut W) {
		self.as_bitslice().encode_to(dest)
	}
}

impl<O: BitOrder, T: BitStore + Encode> EncodeLike for BitBox<O, T> {}

impl<O: BitOrder, T: BitStore + Decode> Decode for BitBox<O, T> {
	fn decode<I: Input>(input: &mut I) -> Result<Self, Error> {
		Ok(Self::from_bitslice(BitVec::<O, T>::decode(input)?.as_bitslice()))
	}

	fn skip<I: Input>(input: &mut I) -> Result<(), Error> {
		BitVec::<O, T>::skip(input)
	}
}

/// Calculates the number of element `T` required to store given amount of `bits` as if they were
/// stored in `BitVec<_, T>`
///
/// Returns an error if the number of bits + number of bits in element overflow u32 capacity.
/// NOTE: this should never happen if `bits` is already checked to be less than
/// `BitStore::MAX_BITS`.
fn required_elements<T: BitStore>(bits: u32) -> Result<u32, Error> {
	let element_bits = T::Mem::BITS as u32;
	let error = Error::from("Attempt to decode bitvec with too many bits");
	Ok((bits.checked_add(element_bits).ok_or_else(|| error)?  - 1) / element_bits)
}

#[cfg(test)]
mod tests {
	use super::*;
	use crate::assert_decode;
	use bitvec::{bitvec, order::Msb0};
	use crate::codec::MAX_PREALLOCATION;

	macro_rules! test_data {
		($inner_type:ident) => (
			vec![
				BitVec::<Msb0, $inner_type>::new(),
				bitvec![Msb0, $inner_type; 0],
				bitvec![Msb0, $inner_type; 1],
				bitvec![Msb0, $inner_type; 0, 0],
				bitvec![Msb0, $inner_type; 1, 0],
				bitvec![Msb0, $inner_type; 0, 1],
				bitvec![Msb0, $inner_type; 1, 1],
				bitvec![Msb0, $inner_type; 1, 0, 1],
				bitvec![Msb0, $inner_type; 0, 1, 0, 1, 0, 1, 1],
				bitvec![Msb0, $inner_type; 0, 1, 0, 1, 0, 1, 1, 0],
				bitvec![Msb0, $inner_type; 1, 1, 0, 1, 0, 1, 1, 0, 1],
				bitvec![Msb0, $inner_type; 1, 0, 1, 0, 1, 1, 0, 0, 1, 0, 1, 0, 1, 1, 0],
				bitvec![Msb0, $inner_type; 0, 1, 0, 1, 0, 1, 1, 0, 0, 1, 0, 1, 0, 1, 1, 0],
				bitvec![Msb0, $inner_type; 0, 1, 0, 1, 0, 1, 1, 0, 0, 1, 0, 1, 0, 1, 1, 0, 0],
				bitvec![Msb0, $inner_type; 0; 15],
				bitvec![Msb0, $inner_type; 1; 16],
				bitvec![Msb0, $inner_type; 0; 17],
				bitvec![Msb0, $inner_type; 1; 31],
				bitvec![Msb0, $inner_type; 0; 32],
				bitvec![Msb0, $inner_type; 1; 33],
				bitvec![Msb0, $inner_type; 0; 63],
				bitvec![Msb0, $inner_type; 1; 64],
				bitvec![Msb0, $inner_type; 0; 65],
				bitvec![Msb0, $inner_type; 1; MAX_PREALLOCATION * 8 + 1],
				bitvec![Msb0, $inner_type; 0; MAX_PREALLOCATION * 9],
				bitvec![Msb0, $inner_type; 1; MAX_PREALLOCATION * 32 + 1],
				bitvec![Msb0, $inner_type; 0; MAX_PREALLOCATION * 33],
			].into_iter()
		)
	}

	#[test]
	fn required_items_test() {
		assert_eq!(Ok(0), required_elements::<u8>(0));
		assert_eq!(Ok(1), required_elements::<u8>(1));
		assert_eq!(Ok(1), required_elements::<u8>(7));
		assert_eq!(Ok(1), required_elements::<u8>(8));
		assert_eq!(Ok(2), required_elements::<u8>(9));

		assert_eq!(Ok(0), required_elements::<u16>(0));
		assert_eq!(Ok(1), required_elements::<u16>(1));
		assert_eq!(Ok(1), required_elements::<u16>(15));
		assert_eq!(Ok(1), required_elements::<u16>(16));
		assert_eq!(Ok(2), required_elements::<u16>(17));

		assert_eq!(Ok(0), required_elements::<u32>(0));
		assert_eq!(Ok(1), required_elements::<u32>(1));
		assert_eq!(Ok(1), required_elements::<u32>(31));
		assert_eq!(Ok(1), required_elements::<u32>(32));
		assert_eq!(Ok(2), required_elements::<u32>(33));

		assert_eq!(Ok(0), required_elements::<u64>(0));
		assert_eq!(Ok(1), required_elements::<u64>(1));
		assert_eq!(Ok(1), required_elements::<u64>(63));
		assert_eq!(Ok(1), required_elements::<u64>(64));
		assert_eq!(Ok(2), required_elements::<u64>(65));
	}

	#[test]
	fn bitvec_u8() {
		for v in test_data!(u8) {
			let encoded = v.encode();
			assert_decode::<BitVec<Msb0, u8>>(&encoded, v);
		}
	}

	#[test]
	fn bitvec_u16() {
		for v in test_data!(u16) {
			let encoded = v.encode();
			assert_decode::<BitVec<Msb0, u16>>(&encoded, v);
		}
	}

	#[test]
	fn bitvec_u32() {
		for v in test_data!(u32) {
			let encoded = v.encode();
			assert_decode::<BitVec<Msb0, u32>>(&encoded, v);
		}
	}

	#[test]
	fn bitvec_u64() {
		for v in test_data!(u64) {
			let encoded = dbg!(v.encode());
			assert_decode::<BitVec<Msb0, u64>>(&encoded, v);
		}
	}

	#[test]
	fn bitslice() {
		let data: &[u8] = &[0x69];
		let slice = BitSlice::<Msb0, u8>::from_slice(data).unwrap();
		let encoded = slice.encode();
		assert_decode::<BitVec<Msb0, u8>>(&encoded, slice.to_bitvec());
		let decoded = BitVec::<Msb0, u8>::decode(&mut &encoded[..]).unwrap();
		assert_eq!(slice, decoded.as_bitslice());
	}

	#[test]
	fn bitbox() {
		let data: &[u8] = &[5, 10];
		let slice = BitSlice::<Msb0, u8>::from_slice(data).unwrap();
		let bb = BitBox::<Msb0, u8>::from_bitslice(slice);
		let encoded = bb.encode();
		assert_decode::<BitBox<Msb0, u8>>(&encoded, bb);
	}
}<|MERGE_RESOLUTION|>--- conflicted
+++ resolved
@@ -17,19 +17,15 @@
 use bitvec::{
 	vec::BitVec, store::BitStore, order::BitOrder, slice::BitSlice, boxed::BitBox, mem::BitMemory
 };
-<<<<<<< HEAD
-use crate::codec::{
-	Encode, Decode, Input, Output, Error, decode_vec_with_len, encode_slice_no_len,
-	skip_vec_with_len,
+use crate::{
+	codec::{
+		Decode, Encode, Input, Output,
+		decode_vec_with_len, encode_slice_no_len, skip_vec_with_len,
+	},
+	compact::Compact,
+	EncodeLike,
+	Error,
 };
-use crate::compact::Compact;
-use crate::EncodeLike;
-=======
-use crate::{
-	EncodeLike, Encode, Decode, Input, Output, Error, Compact,
-	codec::{decode_vec_with_len, encode_slice_no_len},
-};
->>>>>>> 459ebe68
 
 impl<O: BitOrder, T: BitStore + Encode> Encode for BitSlice<O, T> {
 	fn encode_to<W: Output + ?Sized>(&self, dest: &mut W) {
