--- conflicted
+++ resolved
@@ -12,16 +12,12 @@
 // See the License for the specific language governing permissions and
 // limitations under the License.
 
-<<<<<<< HEAD
-=======
-use crate::{Encode, Error, Decode, Compact, CompactLen, EncodeLike};
-
->>>>>>> c86fbaa5
 use core::{iter::ExactSizeIterator, mem};
 
 use crate::alloc::vec::Vec;
 use crate::codec::{Encode, Decode, Error};
 use crate::compact::{Compact, CompactLen};
+use crate::encode_like::EncodeLike;
 
 /// Trait that allows to append items to an encoded representation without
 /// decoding all previous added items.
