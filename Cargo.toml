[package]
name = "parity-scale-codec"
description = "SCALE - Simple Concatenating Aggregated Little Endians"
version = "1.0.0"
authors = ["Parity Technologies <admin@parity.io>"]
license = "Apache-2.0"
repository = "https://github.com/paritytech/parity-codec"
categories = ["encoding"]
edition = "2018"

[dependencies]
arrayvec = { version = "0.4", default-features = false, features = ["array-sizes-33-128", "array-sizes-129-255"] }
serde = { version = "1.0", optional = true }
parity-scale-codec-derive = { path = "derive", version = "1.0", default-features = false, optional = true }
bitvec = { version = "0.11", default-features = false, features = ["alloc"], optional = true }
byte-slice-cast = { version = "0.3", optional = true }

[dev-dependencies]
serde_derive = { version = "1.0" }
<<<<<<< HEAD
parity-scale-codec-derive = { path = "derive", version = "1.0", default-features = false }
=======
parity-codec-derive = { path = "derive", version = "3.3", default-features = false }
criterion = "0.2"

[[bench]]
name = "benches"
harness = false

[lib]
bench = false
>>>>>>> c7c18e7b

[features]
default = ["std"]
derive = ["parity-scale-codec-derive"]
std = ["serde", "bitvec/std"]
bit-vec = ["bitvec", "byte-slice-cast"]

# WARNING: DO _NOT_ USE THIS FEATURE IF YOU ARE WORKING ON CONSENSUS CODE!*
#
# Provides implementations for more data structures than just Vec and Box.
# Concretely it will provide parity-codec implementations for many types
# that can be found in std and/or alloc (nightly).
#
# This feature was mainly introduced after it became clear that pDSL requires
# it for the sake of usability of its users.
#
# * For rational about this please visit:
# https://github.com/paritytech/parity-codec/pull/27#issuecomment-453031914
full = []

[workspace]
members = [
	"derive",
]<|MERGE_RESOLUTION|>--- conflicted
+++ resolved
@@ -17,10 +17,7 @@
 
 [dev-dependencies]
 serde_derive = { version = "1.0" }
-<<<<<<< HEAD
 parity-scale-codec-derive = { path = "derive", version = "1.0", default-features = false }
-=======
-parity-codec-derive = { path = "derive", version = "3.3", default-features = false }
 criterion = "0.2"
 
 [[bench]]
@@ -29,7 +26,6 @@
 
 [lib]
 bench = false
->>>>>>> c7c18e7b
 
 [features]
 default = ["std"]
