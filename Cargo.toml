[package]
name = "parity-codec"
description = "Lightweight, efficient, binary serialization and deserialization codec"
<<<<<<< HEAD
version = "3.5.1"
=======
version = "3.3.0"
>>>>>>> 2bb98bb8
authors = ["Parity Technologies <admin@parity.io>"]
license = "Apache-2.0"
repository = "https://github.com/paritytech/parity-codec"
categories = ["encoding"]
edition = "2018"

[dependencies]
arrayvec = { version = "0.4", default-features = false, features = ["array-sizes-33-128", "array-sizes-129-255"] }
serde = { version = "1.0", optional = true }
parity-codec-derive = { path = "derive", version = "3.3", default-features = false, optional = true }

[dev-dependencies]
serde_derive = { version = "1.0" }
parity-codec-derive = { path = "derive", version = "3.3", default-features = false }

[features]
default = ["std"]
derive = ["parity-codec-derive"]
std = ["serde"]

# WARNING: DO _NOT_ USE THIS FEATURE IF YOU ARE WORKING ON CONSENSUS CODE!*
#
# Provides implementations for more data structures than just Vec and Box.
# Concretely it will provide parity-codec implementations for many types
# that can be found in std and/or alloc (nightly).
#
# This feature was mainly introduced after it became clear that pDSL requires
# it for the sake of usability of its users.
#
# * For rational about this please visit:
# https://github.com/paritytech/parity-codec/pull/27#issuecomment-453031914
full = []

[workspace]
members = [
	"derive",
]<|MERGE_RESOLUTION|>--- conflicted
+++ resolved
@@ -1,11 +1,7 @@
 [package]
 name = "parity-codec"
 description = "Lightweight, efficient, binary serialization and deserialization codec"
-<<<<<<< HEAD
-version = "3.5.1"
-=======
 version = "3.3.0"
->>>>>>> 2bb98bb8
 authors = ["Parity Technologies <admin@parity.io>"]
 license = "Apache-2.0"
 repository = "https://github.com/paritytech/parity-codec"
